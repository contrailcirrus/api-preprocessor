--- conflicted
+++ resolved
@@ -2,16 +2,6 @@
 
 import sys
 
-<<<<<<< HEAD
-from lib.handlers import (
-    CocipHandler,
-    JobSubscriptionHandler,
-    ValidationHandler,
-    PubSubPublishHandler,
-)
-from lib.schemas import RegionsBigQuery
-=======
->>>>>>> dd027250
 import lib.environment as env
 from lib import schemas, utils
 from lib.exceptions import QueueEmptyError
@@ -19,6 +9,7 @@
     CocipHandler,
     PubSubPublishHandler,
     PubSubSubscriptionHandler,
+    ValidationHandler,
 )
 from lib.log import format_traceback, logger
 
@@ -44,38 +35,14 @@
 
         job = schemas.ApiPreprocessorJob.from_utf8_json(message.data)
 
-<<<<<<< HEAD
         # ===================
         # validate work
         # ===================
         validation_handler = ValidationHandler(job)
         if not validation_handler.sufficient_forecast_range():
             logger.info("insufficient forecast range. skipping job...")
-            job_handler.ack()
-            return
-=======
-        # TODO: move the following into a validation handler (ticketed)
-        # prune jobs where hres met data availability isn't sufficient
-        # -------
-        # The current (0.49.3) pycontrails implementation needs a buffer
-        # for differencing accumulated radiative fluxes.
-        # 1) job.model_predicted_at must be at least half an hour after job.model_run_at
-        # 2) prediction_runway_hrs must extend at least half an hour beyond CocipHandler.MAX_AGE_HR
-        prediction_wall = (
-            job.model_run_at + 72 * 60 * 60
-        )  # 72 hrs of fwd met data per model run
-        prediction_runway_hrs = (prediction_wall - job.model_predicted_at) / (60 * 60)
-        logger.info(
-            f"job should have {prediction_runway_hrs} of forward-looking hres data"
-        )
-        if (
-            job.model_predicted_at < job.model_run_at + 1800  # seconds in 0.5 hr
-            or prediction_runway_hrs < CocipHandler.MAX_AGE_HR + 0.5
-        ):
-            logger.info(f"skipping. not enough met data for job: {job}")
             job_handler.ack(message)
             continue
->>>>>>> dd027250
 
         logger.info(f"generating outputs for job. job: {job}")
         # ===================
@@ -94,6 +61,7 @@
         # ===================
         # publish regions geojson to BQ
         # ===================
+        bq_publish_handler = PubSubPublishHandler("bq_topic")
         for thres, geo in cocip_handler.regions:
             blob = schemas.RegionsBigQuery(
                 aircraft_class=job.aircraft_class,
