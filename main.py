--- conflicted
+++ resolved
@@ -1,10 +1,7 @@
 """Entrypoint for the (internal) API hosting API Preprocessor methods."""
 
 import sys
-<<<<<<< HEAD
 
-=======
->>>>>>> 6fa89ad5
 from lib.handlers import CocipHandler, JobSubscriptionHandler
 import lib.environment as env
 from lib.log import logger, format_traceback
@@ -20,10 +17,6 @@
 
     The HRES ETL service is responsible for generating and publishing API Preprocessor jobs.
     """
-    from random import randint
-
-    if randint(0, 50) != 20:
-        return
     logger.info("initiating run()")
     with JobSubscriptionHandler(env.API_PREPROCESSOR_SUBSCRIPTION_ID) as job_handler:
         job = job_handler.fetch()
