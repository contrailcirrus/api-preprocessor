"""Entrypoint for the (internal) API hosting API Preprocessor methods."""

import sys

<<<<<<< HEAD
from lib.handlers import CocipHandler, JobSubscriptionHandler, ValidationHandler
=======
from lib.handlers import CocipHandler, JobSubscriptionHandler, PubSubPublishHandler
from lib.schemas import RegionsBigQuery
>>>>>>> d34e88ac
import lib.environment as env
from lib import utils
from lib.exceptions import QueueEmptyError
from lib.log import format_traceback, logger


def run():
    """
    Generate grids and regions data product,
    and write it to a location backing the /v1 public API.

    This service  consumes jobs form Pubsub.
    Each payload containing a JSON representation of an APIPreprocessorJob.

    The HRES ETL service is responsible for generating and publishing API Preprocessor jobs.
    """
    logger.info("initiating run()")
    with JobSubscriptionHandler(env.API_PREPROCESSOR_SUBSCRIPTION_ID) as job_handler:
        job = job_handler.fetch()

        # ===================
        # validate work
        # ===================
        validation_handler = ValidationHandler(job)
        if not validation_handler.sufficient_forecast_range():
            logger.info("insufficient forecast range. skipping job...")
            job_handler.ack()
            return

        logger.info(f"generating outputs for job. job: {job}")
        # ===================
        # run CoCip grid model for the job
        # ===================
        cocip_handler = CocipHandler(
            env.SOURCE_PATH,
            job,
            f"{env.SINK_PATH}/grids",
            f"{env.SINK_PATH}/regions",
        )
        cocip_handler.read()
        cocip_handler.compute()
        cocip_handler.write()

        # ===================
        # publish regions geojson to BQ
        # ===================
        bq_publish_handler = PubSubPublishHandler("bq_topic")
        for thres, geo in cocip_handler.regions:
            blob = RegionsBigQuery(
                aircraft_class=job.aircraft_class,
                flight_level=job.flight_level,
                timestamp=job.model_predicted_at,
                hres_model_run_at=job.model_run_at,
                threshold=thres,
                regions=geo,
            )
            bq_publish_handler.publish_async(data=blob.to_bq_flatmap())
        bq_publish_handler.wait_for_publish()

        job_handler.ack()
    logger.info(f"processing of job complete. job: {job}")


if __name__ == "__main__":
    logger.info("starting api-preprocessor instance")
    sigterm_handler = utils.SigtermHandler()
    while True:
        if sigterm_handler.should_exit:
            sys.exit(0)
        try:
            run()
        except QueueEmptyError:
            logger.info("No more messages. Exiting...")
            sys.exit(0)
        except Exception:
            logger.error("Unhandled exception:" + format_traceback())
            sys.exit(1)<|MERGE_RESOLUTION|>--- conflicted
+++ resolved
@@ -2,12 +2,13 @@
 
 import sys
 
-<<<<<<< HEAD
-from lib.handlers import CocipHandler, JobSubscriptionHandler, ValidationHandler
-=======
-from lib.handlers import CocipHandler, JobSubscriptionHandler, PubSubPublishHandler
+from lib.handlers import (
+    CocipHandler,
+    JobSubscriptionHandler,
+    ValidationHandler,
+    PubSubPublishHandler,
+)
 from lib.schemas import RegionsBigQuery
->>>>>>> d34e88ac
 import lib.environment as env
 from lib import utils
 from lib.exceptions import QueueEmptyError
